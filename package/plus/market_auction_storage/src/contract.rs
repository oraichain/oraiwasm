use crate::error::ContractError;
use crate::msg::{HandleMsg, InitMsg, QueryMsg};
use crate::state::{
    auctions, get_contract_token_id, increment_auctions, ContractInfo, CONTRACT_INFO,
};
use cosmwasm_std::{
    attr, to_binary, Binary, CanonicalAddr, Deps, DepsMut, Env, HandleResponse, InitResponse,
    MessageInfo, Order, StdError, StdResult,
};
use cosmwasm_std::{Api, HumanAddr, KV};
use cw_storage_plus::Bound;
use market_auction::{
    Auction, AuctionHandleMsg, AuctionQueryMsg, AuctionsResponse, PagingOptions,
    QueryAuctionsResult,
};
use std::convert::TryInto;
use std::usize;

// settings for pagination
const MAX_LIMIT: u8 = 100;
const DEFAULT_LIMIT: u8 = 20;

// Note, you can use StdResult in some functions where you do not
// make use of the custom errors
pub fn init(
    deps: DepsMut,
    _env: Env,
    _info: MessageInfo,
    msg: InitMsg,
) -> Result<InitResponse, ContractError> {
    // first time deploy, it will not know about the implementation
    let info = ContractInfo {
        governance: msg.governance,
    };
    CONTRACT_INFO.save(deps.storage, &info)?;
    Ok(InitResponse::default())
}

// And declare a custom Error variant for the ones where you will want to make use of it
pub fn handle(
    deps: DepsMut,
    env: Env,
    info: MessageInfo,
    msg: HandleMsg,
) -> Result<HandleResponse, ContractError> {
    match msg {
        HandleMsg::Auction(auction_handle) => match auction_handle {
            AuctionHandleMsg::UpdateAuction { auction } => {
                try_update_auction(deps, info, env, auction)
            }
            AuctionHandleMsg::RemoveAuction { id } => try_remove_auction(deps, info, env, id),
        },
    }
}

pub fn try_update_auction(
    deps: DepsMut,
    info: MessageInfo,
    _env: Env,
    mut auction: Auction,
) -> Result<HandleResponse, ContractError> {
    // must check the sender is implementation contract
    let contract_info = CONTRACT_INFO.load(deps.storage)?;

    if contract_info.governance.ne(&info.sender) {
        return Err(ContractError::Unauthorized {});
    }

    // if no id then create new one as insert
<<<<<<< HEAD
    let id = match auction.id {
        None => {
            let id = increment_auctions(deps.storage)?;
            auction.id = Some(id);
            id
        }
        Some(id) => id,
=======
    if auction.id.is_none() {
        auction.id = Some(increment_auctions(deps.storage)?);
>>>>>>> 0cdeed0e
    };

    // check if token_id is currently sold by the requesting address. auction id here must be a Some value already
    auctions().save(deps.storage, &auction.id.unwrap().to_be_bytes(), &auction)?;

    Ok(HandleResponse {
        messages: vec![],
        attributes: vec![
            attr("action", "update_auction"),
            attr("auction_id", auction.id.unwrap()),
        ],
        data: None,
    })
}

pub fn try_remove_auction(
    deps: DepsMut,
    info: MessageInfo,
    _env: Env,
    id: u64,
) -> Result<HandleResponse, ContractError> {
    let contract_info = CONTRACT_INFO.load(deps.storage)?;
    if contract_info.governance.ne(&info.sender) {
        return Err(ContractError::Unauthorized {});
    }

    auctions().remove(deps.storage, &id.to_be_bytes())?;

    Ok(HandleResponse {
        messages: vec![],
        attributes: vec![attr("action", "remove_auction"), attr("auction_id", id)],
        data: None,
    })
}

pub fn query(deps: Deps, _env: Env, msg: QueryMsg) -> StdResult<Binary> {
    match msg {
        // implement Query Auction from market base
        QueryMsg::Auction(auction_query) => match auction_query {
            AuctionQueryMsg::GetAuctions { options } => to_binary(&query_auctions(deps, &options)?),
            AuctionQueryMsg::GetAuctionsByBidder { bidder, options } => {
                to_binary(&query_auctions_by_bidder(deps, bidder, &options)?)
            }
            AuctionQueryMsg::GetAuctionsByAsker { asker, options } => {
                to_binary(&query_auctions_by_asker(deps, asker, &options)?)
            }
            AuctionQueryMsg::GetAuctionsByContract { contract, options } => {
                to_binary(&query_auctions_by_contract(deps, contract, &options)?)
            }
            AuctionQueryMsg::GetAuction { auction_id } => {
                to_binary(&query_auction(deps, auction_id)?)
            }
            AuctionQueryMsg::GetAuctionByContractTokenId { contract, token_id } => to_binary(
                &query_auction_by_contract_tokenid(deps, contract, token_id)?,
            ),
        },
        QueryMsg::GetContractInfo {} => to_binary(&query_contract_info(deps)?),
    }
}

// ============================== Query Handlers ==============================

fn _get_range_params(options: &PagingOptions) -> (usize, Option<Bound>, Option<Bound>, Order) {
    let limit = options.limit.unwrap_or(DEFAULT_LIMIT).min(MAX_LIMIT) as usize;
    // let mut max: Option<Bound> = None;
    let mut order_enum = Order::Descending;
    if let Some(num) = options.order {
        if num == 1 {
            order_enum = Order::Ascending;
        }
    }

    // if there is offset, assign to min or max
    let min = options
        .offset
        .map(|offset| Bound::Exclusive(offset.to_be_bytes().to_vec()));

    (limit, min, None, order_enum)
}

pub fn query_auctions(deps: Deps, options: &PagingOptions) -> StdResult<AuctionsResponse> {
    let (limit, min, max, order_enum) = _get_range_params(options);

    let res: StdResult<Vec<QueryAuctionsResult>> = auctions()
        .range(deps.storage, min, max, order_enum)
        .take(limit)
<<<<<<< HEAD
        .map(|item| item.map(|(_k, auction)| auction))
=======
        .map(|kv_item| parse_auction(deps.api, kv_item))
>>>>>>> 0cdeed0e
        .collect();

    Ok(AuctionsResponse { items: res? })
}

pub fn query_auctions_by_asker(
    deps: Deps,
    asker: HumanAddr,
    options: &PagingOptions,
) -> StdResult<AuctionsResponse> {
    let (limit, min, max, order_enum) = _get_range_params(options);
    let asker_raw = deps.api.canonical_address(&asker)?;
    let res: StdResult<Vec<QueryAuctionsResult>> = auctions()
        .idx
        .asker
        .items(deps.storage, &asker_raw, min, max, order_enum)
        .take(limit)
<<<<<<< HEAD
        .map(|item| item.map(|(_k, auction)| auction))
=======
        .map(|kv_item| parse_auction(deps.api, kv_item))
>>>>>>> 0cdeed0e
        .collect();

    Ok(AuctionsResponse { items: res? })
}

// if bidder is empty, it is pending auctions
pub fn query_auctions_by_bidder(
    deps: Deps,
    bidder: Option<HumanAddr>,
    options: &PagingOptions,
) -> StdResult<AuctionsResponse> {
    let (limit, min, max, order_enum) = _get_range_params(options);
    let bidder_raw = match bidder {
        Some(addr) => deps.api.canonical_address(&addr)?,
        None => CanonicalAddr::default(),
    };
    let res: StdResult<Vec<QueryAuctionsResult>> = auctions()
        .idx
        .bidder
        .items(deps.storage, &bidder_raw, min, max, order_enum)
        .take(limit)
<<<<<<< HEAD
        .map(|item| item.map(|(_k, auction)| auction))
=======
        .map(|kv_item| parse_auction(deps.api, kv_item))
>>>>>>> 0cdeed0e
        .collect();

    Ok(AuctionsResponse { items: res? })
}

pub fn query_auctions_by_contract(
    deps: Deps,
    contract: HumanAddr,
    options: &PagingOptions,
) -> StdResult<AuctionsResponse> {
    let (limit, min, max, order_enum) = _get_range_params(options);
    let contract_raw = deps.api.canonical_address(&contract)?;
    let res: StdResult<Vec<QueryAuctionsResult>> = auctions()
        .idx
        .contract
        .items(deps.storage, &contract_raw, min, max, order_enum)
        .take(limit)
<<<<<<< HEAD
        .map(|item| item.map(|(_k, auction)| auction))
=======
        .map(|kv_item| parse_auction(deps.api, kv_item))
>>>>>>> 0cdeed0e
        .collect();

    Ok(AuctionsResponse { items: res? })
}

pub fn query_auction(deps: Deps, auction_id: u64) -> StdResult<Auction> {
    auctions().load(deps.storage, &auction_id.to_be_bytes())
}

pub fn query_auction_by_contract_tokenid(
    deps: Deps,
    contract: HumanAddr,
    token_id: String,
) -> StdResult<QueryAuctionsResult> {
    let contract_raw = deps.api.canonical_address(&contract)?;
<<<<<<< HEAD
    auctions()
        .idx
        .contract_token_id
        .item(
            deps.storage,
            get_contract_token_id(&contract_raw, &token_id).into(),
        )
        .transpose()
        .map_or(Err(StdError::generic_err("Auction not found")), |item| {
            item.map(|(_k, auction)| auction)
        })
=======
    let auction = auctions().idx.contract_token_id.item(
        deps.storage,
        get_contract_token_id(&contract_raw, &token_id).into(),
    )?;
    if let Some(auction_obj) = auction {
        let auction = auction_obj.1;
        let auction_result = QueryAuctionsResult {
            id: u64::from_be_bytes(auction_obj.0.try_into().unwrap()),
            token_id: auction.token_id,
            price: auction.price,
            orig_price: auction.orig_price,
            contract_addr: deps.api.human_address(&auction.contract_addr)?,
            asker: deps.api.human_address(&auction.asker)?,
            bidder: auction
                .bidder
                .map(|can_addr| deps.api.human_address(&can_addr).unwrap_or_default()),
            cancel_fee: auction.cancel_fee,
            start: auction.start,
            end: auction.end,
            start_timestamp: auction.start_timestamp,
            end_timestamp: auction.end_timestamp,
            buyout_price: auction.buyout_price,
            step_price: auction.step_price,
        };
        Ok(auction_result)
    } else {
        Err(StdError::generic_err("Auction not found"))
    }
>>>>>>> 0cdeed0e
}

pub fn query_contract_info(deps: Deps) -> StdResult<ContractInfo> {
    CONTRACT_INFO.load(deps.storage)
}

fn parse_auction(api: &dyn Api, item: StdResult<KV<Auction>>) -> StdResult<QueryAuctionsResult> {
    item.and_then(|(k, auction)| {
        // will panic if length is greater than 8, but we can make sure it is u64
        // try_into will box vector to fixed array
        let id: u64 = u64::from_be_bytes(k.try_into().unwrap());
        Ok(QueryAuctionsResult {
            id,
            token_id: auction.token_id,
            price: auction.price,
            orig_price: auction.orig_price,
            contract_addr: api.human_address(&auction.contract_addr)?,
            asker: api.human_address(&auction.asker)?,
            start: auction.start,
            end: auction.end,
            start_timestamp: auction.start_timestamp,
            end_timestamp: auction.end_timestamp,
            cancel_fee: auction.cancel_fee,
            // bidder can be None
            bidder: auction
                .bidder
                .map(|can_addr| api.human_address(&can_addr).unwrap_or_default()),
            buyout_price: auction.buyout_price,
            step_price: auction.step_price,
        })
    })
}<|MERGE_RESOLUTION|>--- conflicted
+++ resolved
@@ -67,29 +67,21 @@
     }
 
     // if no id then create new one as insert
-<<<<<<< HEAD
     let id = match auction.id {
         None => {
-            let id = increment_auctions(deps.storage)?;
-            auction.id = Some(id);
-            id
+            let new_id = increment_auctions(deps.storage)?;
+            auction.id = Some(new_id);
+            new_id
         }
-        Some(id) => id,
-=======
-    if auction.id.is_none() {
-        auction.id = Some(increment_auctions(deps.storage)?);
->>>>>>> 0cdeed0e
+        Some(old_id) => old_id,
     };
 
     // check if token_id is currently sold by the requesting address. auction id here must be a Some value already
-    auctions().save(deps.storage, &auction.id.unwrap().to_be_bytes(), &auction)?;
+    auctions().save(deps.storage, &id.to_be_bytes(), &auction)?;
 
     Ok(HandleResponse {
         messages: vec![],
-        attributes: vec![
-            attr("action", "update_auction"),
-            attr("auction_id", auction.id.unwrap()),
-        ],
+        attributes: vec![attr("action", "update_auction"), attr("auction_id", id)],
         data: None,
     })
 }
@@ -165,11 +157,7 @@
     let res: StdResult<Vec<QueryAuctionsResult>> = auctions()
         .range(deps.storage, min, max, order_enum)
         .take(limit)
-<<<<<<< HEAD
-        .map(|item| item.map(|(_k, auction)| auction))
-=======
-        .map(|kv_item| parse_auction(deps.api, kv_item))
->>>>>>> 0cdeed0e
+        .map(|kv_item| parse_auction(deps.api, kv_item))
         .collect();
 
     Ok(AuctionsResponse { items: res? })
@@ -187,11 +175,7 @@
         .asker
         .items(deps.storage, &asker_raw, min, max, order_enum)
         .take(limit)
-<<<<<<< HEAD
-        .map(|item| item.map(|(_k, auction)| auction))
-=======
-        .map(|kv_item| parse_auction(deps.api, kv_item))
->>>>>>> 0cdeed0e
+        .map(|kv_item| parse_auction(deps.api, kv_item))
         .collect();
 
     Ok(AuctionsResponse { items: res? })
@@ -213,11 +197,7 @@
         .bidder
         .items(deps.storage, &bidder_raw, min, max, order_enum)
         .take(limit)
-<<<<<<< HEAD
-        .map(|item| item.map(|(_k, auction)| auction))
-=======
-        .map(|kv_item| parse_auction(deps.api, kv_item))
->>>>>>> 0cdeed0e
+        .map(|kv_item| parse_auction(deps.api, kv_item))
         .collect();
 
     Ok(AuctionsResponse { items: res? })
@@ -235,11 +215,7 @@
         .contract
         .items(deps.storage, &contract_raw, min, max, order_enum)
         .take(limit)
-<<<<<<< HEAD
-        .map(|item| item.map(|(_k, auction)| auction))
-=======
-        .map(|kv_item| parse_auction(deps.api, kv_item))
->>>>>>> 0cdeed0e
+        .map(|kv_item| parse_auction(deps.api, kv_item))
         .collect();
 
     Ok(AuctionsResponse { items: res? })
@@ -255,8 +231,7 @@
     token_id: String,
 ) -> StdResult<QueryAuctionsResult> {
     let contract_raw = deps.api.canonical_address(&contract)?;
-<<<<<<< HEAD
-    auctions()
+    if let Some(kv_item) = auctions()
         .idx
         .contract_token_id
         .item(
@@ -264,39 +239,11 @@
             get_contract_token_id(&contract_raw, &token_id).into(),
         )
         .transpose()
-        .map_or(Err(StdError::generic_err("Auction not found")), |item| {
-            item.map(|(_k, auction)| auction)
-        })
-=======
-    let auction = auctions().idx.contract_token_id.item(
-        deps.storage,
-        get_contract_token_id(&contract_raw, &token_id).into(),
-    )?;
-    if let Some(auction_obj) = auction {
-        let auction = auction_obj.1;
-        let auction_result = QueryAuctionsResult {
-            id: u64::from_be_bytes(auction_obj.0.try_into().unwrap()),
-            token_id: auction.token_id,
-            price: auction.price,
-            orig_price: auction.orig_price,
-            contract_addr: deps.api.human_address(&auction.contract_addr)?,
-            asker: deps.api.human_address(&auction.asker)?,
-            bidder: auction
-                .bidder
-                .map(|can_addr| deps.api.human_address(&can_addr).unwrap_or_default()),
-            cancel_fee: auction.cancel_fee,
-            start: auction.start,
-            end: auction.end,
-            start_timestamp: auction.start_timestamp,
-            end_timestamp: auction.end_timestamp,
-            buyout_price: auction.buyout_price,
-            step_price: auction.step_price,
-        };
-        Ok(auction_result)
-    } else {
-        Err(StdError::generic_err("Auction not found"))
-    }
->>>>>>> 0cdeed0e
+    {
+        return parse_auction(deps.api, kv_item);
+    }
+
+    Err(StdError::generic_err("Auction not found"))
 }
 
 pub fn query_contract_info(deps: Deps) -> StdResult<ContractInfo> {
@@ -310,20 +257,20 @@
         let id: u64 = u64::from_be_bytes(k.try_into().unwrap());
         Ok(QueryAuctionsResult {
             id,
+            contract_addr: api.human_address(&auction.contract_addr)?,
+            asker: api.human_address(&auction.asker)?,
+            // bidder can be None
+            bidder: auction
+                .bidder
+                .map(|can_addr| api.human_address(&can_addr).unwrap_or_default()),
             token_id: auction.token_id,
             price: auction.price,
             orig_price: auction.orig_price,
-            contract_addr: api.human_address(&auction.contract_addr)?,
-            asker: api.human_address(&auction.asker)?,
             start: auction.start,
             end: auction.end,
             start_timestamp: auction.start_timestamp,
             end_timestamp: auction.end_timestamp,
             cancel_fee: auction.cancel_fee,
-            // bidder can be None
-            bidder: auction
-                .bidder
-                .map(|can_addr| api.human_address(&can_addr).unwrap_or_default()),
             buyout_price: auction.buyout_price,
             step_price: auction.step_price,
         })

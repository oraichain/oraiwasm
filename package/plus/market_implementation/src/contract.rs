use crate::error::ContractError;
use crate::msg::{
    AskNftMsg, HandleMsg, InitMsg, QueryMsg, StorageHandleMsg, StorageQueryMsg, UpdateContractMsg,
};
use crate::state::{ContractInfo, CONTRACT_INFO};
use cosmwasm_std::{
    attr, coins, from_binary, to_binary, BankMsg, Binary, Coin, CosmosMsg, Decimal, Deps, DepsMut,
    Env, HandleResponse, InitResponse, MessageInfo, StdResult, Uint128, WasmMsg,
};
use cosmwasm_std::{HumanAddr, StdError};
use cw721::{Cw721HandleMsg, Cw721ReceiveMsg};
<<<<<<< HEAD
use market::{query_proxy, Auction, AuctionHandleMsg, AuctionQueryMsg, StorageItem};
=======
use market_auction::StorageItem;
use market_auction::{Auction, AuctionHandleMsg, AuctionQueryMsg};
>>>>>>> f7a20704
use std::ops::{Add, Mul, Sub};

const MAX_FEE_PERMILLE: u64 = 100;

fn sanitize_fee(fee: u64, limit: u64, name: &str) -> Result<u64, ContractError> {
    if fee > limit {
        return Err(ContractError::InvalidArgument {
            arg: name.to_string(),
        });
    }
    Ok(fee)
}

// Note, you can use StdResult in some functions where you do not
// make use of the custom errors
pub fn init(
    deps: DepsMut,
    _env: Env,
    info: MessageInfo,
    msg: InitMsg,
) -> Result<InitResponse, ContractError> {
    let info = ContractInfo {
        name: msg.name,
        creator: info.sender.to_string(),
        denom: msg.denom,
        fee: sanitize_fee(msg.fee, MAX_FEE_PERMILLE, "fee")?,
        auction_blocks: msg.auction_blocks,
        step_price: msg.step_price,
        governance: msg.governance,
        // must wait until storage is update then can interact
        auction_storage: None,
    };
    CONTRACT_INFO.save(deps.storage, &info)?;
    Ok(InitResponse::default())
}

// And declare a custom Error variant for the ones where you will want to make use of it
pub fn handle(
    deps: DepsMut,
    env: Env,
    info: MessageInfo,
    msg: HandleMsg,
) -> Result<HandleResponse, ContractError> {
    match msg {
        HandleMsg::UpdateStorages { storages } => try_update_storages(deps, info, env, storages),
        HandleMsg::BidNft { auction_id } => try_bid_nft(deps, info, env, auction_id),
        HandleMsg::ClaimWinner { auction_id } => try_claim_winner(deps, info, env, auction_id),
        // HandleMsg::WithdrawNft { auction_id } => try_withdraw_nft(deps, info, env, auction_id),
        HandleMsg::EmergencyCancel { auction_id } => {
            try_emergency_cancel_auction(deps, info, env, auction_id)
        }
        HandleMsg::ReceiveNft(msg) => try_receive_nft(deps, info, env, msg),
        HandleMsg::CancelBid { auction_id } => try_cancel_bid(deps, info, env, auction_id),
        HandleMsg::WithdrawFunds { funds } => try_withdraw_funds(deps, info, env, funds),
        HandleMsg::UpdateInfo(msg) => try_update_info(deps, info, env, msg),
    }
}

pub fn try_update_storages(
    deps: DepsMut,
    info: MessageInfo,
    _env: Env,
    storages: Vec<StorageItem>,
) -> Result<HandleResponse, ContractError> {
    // only governance can update the storages, admin of this contract does not allow to update, because he does not know the details
    let new_contract_info = CONTRACT_INFO.update(deps.storage, |mut contract_info| {
        // Unauthorized
        if info.sender.ne(&contract_info.governance) {
            return Err(ContractError::Unauthorized {});
        }
        // loop all storages item and switch case key to update the storage implementation
        for (key, storage_addr) in &storages {
            // update if there is auctions
            if key.eq("auctions") {
                contract_info.auction_storage = Some(storage_addr.clone());
                break;
            }
        }

        Ok(contract_info)
    })?;

    Ok(HandleResponse {
        messages: vec![],
        attributes: vec![attr("action", "update_storages")],
        data: to_binary(&new_contract_info).ok(),
    })
}

pub fn try_withdraw_funds(
    deps: DepsMut,
    _info: MessageInfo,
    env: Env,
    fund: Coin,
) -> Result<HandleResponse, ContractError> {
    let contract_info = CONTRACT_INFO.load(deps.storage)?;
    let bank_msg: CosmosMsg = BankMsg::Send {
        from_address: env.contract.address,
        to_address: HumanAddr::from(contract_info.creator.clone()), // as long as we send to the contract info creator => anyone can help us withdraw the fees
        amount: vec![fund.clone()],
    }
    .into();

    Ok(HandleResponse {
        messages: vec![bank_msg],
        attributes: vec![
            attr("action", "withdraw_funds"),
            attr("denom", fund.denom),
            attr("amount", fund.amount),
            attr("receiver", contract_info.creator),
        ],
        data: None,
    })
}

pub fn try_update_info(
    deps: DepsMut,
    info: MessageInfo,
    _env: Env,
    msg: UpdateContractMsg,
) -> Result<HandleResponse, ContractError> {
    let new_contract_info = CONTRACT_INFO.update(deps.storage, |mut contract_info| {
        // Unauthorized
        if !info.sender.to_string().eq(&contract_info.creator) {
            return Err(ContractError::Unauthorized {});
        }
        if let Some(name) = msg.name {
            contract_info.name = name;
        }
        if let Some(creator) = msg.creator {
            contract_info.creator = creator;
        }
        if let Some(fee) = msg.fee {
            contract_info.fee = sanitize_fee(fee, MAX_FEE_PERMILLE, "fee")?;
        }
        if let Some(auction_blocks) = msg.auction_blocks {
            contract_info.auction_blocks = auction_blocks
        }
        if let Some(step_price) = msg.step_price {
            contract_info.step_price = step_price
        }
        Ok(contract_info)
    })?;

    Ok(HandleResponse {
        messages: vec![],
        attributes: vec![attr("action", "update_info")],
        data: to_binary(&new_contract_info).ok(),
    })
}

/// update bidder, return previous price of previous bidder, update current price of current bidder
pub fn try_bid_nft(
    deps: DepsMut,
    info: MessageInfo,
    env: Env,
    auction_id: u64,
) -> Result<HandleResponse, ContractError> {
    let ContractInfo {
        denom,
        step_price,
        auction_storage,
        ..
    } = CONTRACT_INFO.load(deps.storage)?;
    let auction_storage_addr = match auction_storage {
        Some(v) => v,
        None => return Err(ContractError::StorageNotReady {}),
    };

    // check if auction exists
    let mut off: Auction = deps.querier.query_wasm_smart(
        auction_storage_addr.clone(),
        &StorageQueryMsg::Auction(AuctionQueryMsg::GetAuction { auction_id }),
    )?;

    // check auction started or finished, both means auction not started anymore
    if off.start.gt(&env.block.height) || off.end.lt(&env.block.height) {
        return Err(ContractError::AuctionNotStarted {});
    }

    // check if price already >= buyout price. If yes => wont allow to bid
    if let Some(buyout_price) = off.buyout_price {
        if off.price.ge(&buyout_price) {
            return Err(ContractError::AuctionFinishedBuyOut {
                price: off.price,
                buyout_price,
            });
        }
    }

    let mut cosmos_msgs = vec![];
    // check minimum price
    // check for enough coins, if has price then payout to all participants
    if !off.price.is_zero() {
        // find the desired coin to process
        if let Some(sent_fund) = info.sent_funds.iter().find(|fund| fund.denom.eq(&denom)) {
            let off_price = &off.price;
            if sent_fund
                .amount
                .lt(&off_price.add(&off.price.mul(Decimal::percent(step_price))))
            {
                return Err(ContractError::InsufficientFunds {});
            }

            if let Some(bidder) = off.bidder {
                let bidder_addr = deps.api.human_address(&bidder)?;
                // transfer money to previous bidder
                cosmos_msgs.push(
                    BankMsg::Send {
                        from_address: env.contract.address,
                        to_address: bidder_addr,
                        amount: coins(off.price.u128(), &denom),
                    }
                    .into(),
                );
            }

            // update new price and new bidder
            off.bidder = deps.api.canonical_address(&info.sender).ok();
            off.price = sent_fund.amount;
            // push save message to auction_storage
            cosmos_msgs.push(
                WasmMsg::Execute {
                    contract_addr: auction_storage_addr,
                    msg: to_binary(&StorageHandleMsg::Auction(
                        AuctionHandleMsg::UpdateAuction {
                            id: auction_id,
                            auction: off,
                        },
                    ))?,
                    send: vec![],
                }
                .into(),
            );
        } else {
            return Err(ContractError::InvalidDenomAmount {});
        }
    } else {
        return Err(ContractError::InvalidZeroAmount {});
    }

    Ok(HandleResponse {
        messages: cosmos_msgs,
        attributes: vec![
            attr("action", "bid_nft"),
            attr("bidder", info.sender),
            attr("auction_id", auction_id),
        ],
        data: None,
    })
}

/// anyone can claim
pub fn try_claim_winner(
    deps: DepsMut,
    info: MessageInfo,
    env: Env,
    auction_id: u64,
) -> Result<HandleResponse, ContractError> {
    let ContractInfo {
        fee,
        denom,
        auction_storage,
        ..
    } = CONTRACT_INFO.load(deps.storage)?;
    let auction_storage_addr = match auction_storage {
        Some(v) => v,
        None => return Err(ContractError::StorageNotReady {}),
    };

    // check if auction exists
    let off: Auction = deps.querier.query_wasm_smart(
        auction_storage_addr.clone(),
        &StorageQueryMsg::Auction(AuctionQueryMsg::GetAuction { auction_id }),
    )?;

    // check is auction finished
    if off.end.gt(&env.block.height) {
        if let Some(buyout_price) = off.buyout_price {
            if off.price.lt(&buyout_price) {
                return Err(ContractError::AuctionNotFinished {});
            }
        } else {
            return Err(ContractError::AuctionNotFinished {});
        }
    }

    let asker_addr = deps.api.human_address(&off.asker)?;
    let mut cosmos_msgs = vec![];
    if let Some(bidder) = off.bidder {
        let bidder_addr = deps.api.human_address(&bidder)?;

        // transfer token to bidder
        cosmos_msgs.push(
            WasmMsg::Execute {
                contract_addr: deps.api.human_address(&off.contract_addr)?,
                msg: to_binary(&Cw721HandleMsg::TransferNft {
                    recipient: bidder_addr,
                    token_id: off.token_id.clone(),
                })?,
                send: vec![],
            }
            .into(),
        );

        // send fund the asker
        let fund_amount = off.price.mul(Decimal::permille(1000 - fee));
        // only send when fund is greater than zero
        if !fund_amount.is_zero() {
            cosmos_msgs.push(
                BankMsg::Send {
                    from_address: env.contract.address,
                    to_address: asker_addr,
                    amount: coins(fund_amount.u128(), &denom),
                }
                .into(),
            );
        }
    } else {
        // return nft back to asker
        cosmos_msgs.push(
            WasmMsg::Execute {
                contract_addr: deps.api.human_address(&off.contract_addr)?,
                msg: to_binary(&Cw721HandleMsg::TransferNft {
                    recipient: asker_addr,
                    token_id: off.token_id.clone(),
                })?,
                send: vec![],
            }
            .into(),
        );
    }

    // push save message to auction_storage
    cosmos_msgs.push(
        WasmMsg::Execute {
            contract_addr: auction_storage_addr,
            msg: to_binary(&StorageHandleMsg::Auction(
                AuctionHandleMsg::RemoveAuction { id: auction_id },
            ))?,
            send: vec![],
        }
        .into(),
    );

    Ok(HandleResponse {
        messages: cosmos_msgs,
        attributes: vec![
            attr("action", "claim_winner"),
            attr("claimer", info.sender),
            attr("token_id", off.token_id),
            attr("auction_id", auction_id),
        ],
        data: None,
    })
}

/// when user sell NFT to
pub fn try_receive_nft(
    deps: DepsMut,
    info: MessageInfo,
    env: Env,
    rcv_msg: Cw721ReceiveMsg,
) -> Result<HandleResponse, ContractError> {
    let msg: AskNftMsg = match rcv_msg.msg {
        Some(bin) => Ok(from_binary(&bin)?),
        None => Err(ContractError::NoData {}),
    }?;

    let ContractInfo {
        auction_blocks,
        step_price,
        auction_storage,
        ..
    } = CONTRACT_INFO.load(deps.storage)?;

    let auction_storage_addr = match auction_storage {
        Some(v) => v,
        None => return Err(ContractError::StorageNotReady {}),
    };

    // check if auction exists
    let auction: Option<Auction> = deps
        .querier
        .query_wasm_smart(
            auction_storage_addr.clone(),
            &StorageQueryMsg::Auction(AuctionQueryMsg::GetAuctionByContractTokenId {
                contract: info.sender.clone(),
                token_id: rcv_msg.token_id.clone(),
            }),
        )
        .ok();

    // if there already auction
    if auction.is_some() {
        return Err(ContractError::TokenOnAuction {});
    }

    // get Auctions count
    let asker = deps.api.canonical_address(&rcv_msg.sender)?;
    let start = msg.start.unwrap_or(env.block.height);
    let end = msg.end.unwrap_or(start + auction_blocks);
    // check if same token Id form same original contract is already on sale
    let contract_addr = deps.api.canonical_address(&info.sender)?;

    // verify start and end block, must start in the future
    if start.lt(&env.block.height) || end.lt(&start) {
        return Err(ContractError::InvalidBlockNumberArgument { start, end });
    }

    // TODO: does asker need to pay fee for listing?

    // save Auction, waiting for finished
    let off = Auction {
        contract_addr,
        token_id: rcv_msg.token_id.clone(),
        asker,
        price: msg.price,
        orig_price: msg.price,
        start,
        end,
        bidder: None,
        cancel_fee: msg.cancel_fee,
        buyout_price: msg.buyout_price,
        start_timestamp: msg.start_timestamp.unwrap_or(Uint128::from(0u64)),
        end_timestamp: msg.end_timestamp.unwrap_or(Uint128::from(0u64)),
        step_price: msg.step_price.unwrap_or(step_price),
    };

    // add new auctions
    let mut cosmos_msgs = vec![];
    // push save message to auction_storage
    cosmos_msgs.push(
        WasmMsg::Execute {
            contract_addr: auction_storage_addr.clone(),
            msg: to_binary(&StorageHandleMsg::Auction(AuctionHandleMsg::AddAuction {
                auction: off,
            }))?,
            send: vec![],
        }
        .into(),
    );

    Ok(HandleResponse {
        messages: cosmos_msgs,
        attributes: vec![
            attr("action", "ask_nft"),
            attr("original_contract", info.sender),
            attr("asker", rcv_msg.sender),
            attr("price", msg.price),
            attr("token_id", rcv_msg.token_id),
        ],
        data: None,
    })
}

// when bidder cancel the bid, he must pay for asker the cancel-fee
pub fn try_cancel_bid(
    deps: DepsMut,
    info: MessageInfo,
    env: Env,
    auction_id: u64,
) -> Result<HandleResponse, ContractError> {
    let contract_info = CONTRACT_INFO.load(deps.storage)?;
    let auction_storage = match contract_info.auction_storage {
        Some(v) => v,
        None => return Err(ContractError::StorageNotReady {}),
    };

    // check if auction exists
    let mut off: Auction = deps.querier.query_wasm_smart(
        auction_storage.clone(),
        &StorageQueryMsg::Auction(AuctionQueryMsg::GetAuction { auction_id }),
    )?;

    // check if token_id is currently sold by the requesting address
    if let Some(bidder) = &off.bidder {
        let bidder_addr = deps.api.human_address(bidder)?;
        let mut cosmos_msgs = vec![];
        // only bidder can cancel bid
        if bidder_addr.eq(&info.sender) {
            let mut sent_amount = off.price;
            if let Some(cancel_fee) = off.cancel_fee {
                let asker_addr = deps.api.human_address(&off.asker)?;
                let asker_amount = sent_amount.mul(Decimal::permille(cancel_fee));
                sent_amount = sent_amount.sub(&asker_amount)?;
                // only allow sending if asker amount is greater than 0
                if !asker_amount.is_zero() {
                    // transfer fee to asker
                    cosmos_msgs.push(
                        BankMsg::Send {
                            from_address: env.contract.address.clone(),
                            to_address: asker_addr,
                            amount: coins(asker_amount.u128(), &contract_info.denom),
                        }
                        .into(),
                    );
                }
            }

            // refund the bidder
            if !sent_amount.is_zero() {
                cosmos_msgs.push(
                    BankMsg::Send {
                        from_address: env.contract.address.clone(),
                        to_address: bidder_addr,
                        amount: coins(sent_amount.u128(), &contract_info.denom),
                    }
                    .into(),
                );
            }

            // update auction with bid price is original price
            off.bidder = None;
            off.price = off.orig_price;
            let token_id = off.token_id.clone();
            // push save message to auction_storage
            cosmos_msgs.push(
                WasmMsg::Execute {
                    contract_addr: auction_storage,
                    msg: to_binary(&StorageHandleMsg::Auction(
                        AuctionHandleMsg::UpdateAuction {
                            id: auction_id,
                            auction: off,
                        },
                    ))?,
                    send: vec![],
                }
                .into(),
            );

            return Ok(HandleResponse {
                messages: cosmos_msgs,
                attributes: vec![
                    attr("action", "cancel_bid"),
                    attr("bidder", info.sender),
                    attr("auction_id", auction_id),
                    attr("token_id", token_id),
                ],
                data: None,
            });
        } else {
            return Err(ContractError::InvalidBidder {
                bidder: bidder_addr.to_string(),
                sender: info.sender.to_string(),
            });
        }
    }
    Err(ContractError::Unauthorized {})
}

pub fn try_emergency_cancel_auction(
    deps: DepsMut,
    info: MessageInfo,
    env: Env,
    auction_id: u64,
) -> Result<HandleResponse, ContractError> {
    // check if token_id is currently sold by the requesting address
    let ContractInfo {
        creator,
        denom,
        auction_storage,
        ..
    } = CONTRACT_INFO.load(deps.storage)?;

    let auction_storage_addr = match auction_storage {
        Some(v) => v,
        None => return Err(ContractError::StorageNotReady {}),
    };

    // check if auction exists
    let off: Auction = deps.querier.query_wasm_smart(
        auction_storage_addr.clone(),
        &StorageQueryMsg::Auction(AuctionQueryMsg::GetAuction { auction_id }),
    )?;

    let asker_addr = deps.api.human_address(&off.asker)?;

    if info.sender.to_string().ne(&creator) {
        return Err(ContractError::Unauthorized {});
    }

    // transfer token back to original owner
    let mut cosmos_msgs = vec![];
    cosmos_msgs.push(
        WasmMsg::Execute {
            contract_addr: deps.api.human_address(&off.contract_addr)?,
            msg: to_binary(&Cw721HandleMsg::TransferNft {
                recipient: asker_addr,
                token_id: off.token_id.clone(),
            })?,
            send: vec![],
        }
        .into(),
    );

    // refund the bidder
    if let Some(bidder) = off.bidder {
        let bidder_addr = deps.api.human_address(&bidder)?;
        // transfer money to previous bidder
        cosmos_msgs.push(
            BankMsg::Send {
                from_address: env.contract.address,
                to_address: bidder_addr,
                amount: coins(off.price.u128(), &denom),
            }
            .into(),
        );
    }

    // remove auction
    // push save message to auction_storage
    cosmos_msgs.push(
        WasmMsg::Execute {
            contract_addr: auction_storage_addr,
            msg: to_binary(&StorageHandleMsg::Auction(
                AuctionHandleMsg::RemoveAuction { id: auction_id },
            ))?,
            send: vec![],
        }
        .into(),
    );

    return Ok(HandleResponse {
        messages: cosmos_msgs,
        attributes: vec![
            attr("action", "withdraw_nft"),
            attr("asker", info.sender),
            attr("auction_id", auction_id),
            attr("token_id", off.token_id),
        ],
        data: None,
    });
}

// ============================== Query Handlers ==============================

pub fn query(deps: Deps, _env: Env, msg: QueryMsg) -> StdResult<Binary> {
    match msg {
        QueryMsg::GetContractInfo {} => to_binary(&query_contract_info(deps)?),
        QueryMsg::Auction(auction_msg) => query_auction(deps, auction_msg),
    }
}

pub fn query_contract_info(deps: Deps) -> StdResult<ContractInfo> {
    CONTRACT_INFO.load(deps.storage)
}

pub fn query_auction(deps: Deps, msg: AuctionQueryMsg) -> StdResult<Binary> {
    let contract_info = CONTRACT_INFO.load(deps.storage)?;
    contract_info.auction_storage.map_or(
        Err(StdError::generic_err(ContractError::StorageNotReady {})),
        |addr| query_proxy(deps, addr, QueryMsg::Auction(msg)),
    )
}<|MERGE_RESOLUTION|>--- conflicted
+++ resolved
@@ -9,12 +9,8 @@
 };
 use cosmwasm_std::{HumanAddr, StdError};
 use cw721::{Cw721HandleMsg, Cw721ReceiveMsg};
-<<<<<<< HEAD
-use market::{query_proxy, Auction, AuctionHandleMsg, AuctionQueryMsg, StorageItem};
-=======
-use market_auction::StorageItem;
+use market::{query_proxy, StorageItem};
 use market_auction::{Auction, AuctionHandleMsg, AuctionQueryMsg};
->>>>>>> f7a20704
 use std::ops::{Add, Mul, Sub};
 
 const MAX_FEE_PERMILLE: u64 = 100;
@@ -184,11 +180,14 @@
         None => return Err(ContractError::StorageNotReady {}),
     };
 
-    // check if auction exists
-    let mut off: Auction = deps.querier.query_wasm_smart(
-        auction_storage_addr.clone(),
-        &StorageQueryMsg::Auction(AuctionQueryMsg::GetAuction { auction_id }),
-    )?;
+    // check if auction exists, when return StdError => it will show EOF while parsing a JSON value.
+    let mut off: Auction = deps
+        .querier
+        .query_wasm_smart(
+            auction_storage_addr.clone(),
+            &StorageQueryMsg::Auction(AuctionQueryMsg::GetAuction { auction_id }),
+        )
+        .map_err(|_op| ContractError::AuctionNotFound {})?;
 
     // check auction started or finished, both means auction not started anymore
     if off.start.gt(&env.block.height) || off.end.lt(&env.block.height) {
@@ -240,10 +239,7 @@
                 WasmMsg::Execute {
                     contract_addr: auction_storage_addr,
                     msg: to_binary(&StorageHandleMsg::Auction(
-                        AuctionHandleMsg::UpdateAuction {
-                            id: auction_id,
-                            auction: off,
-                        },
+                        AuctionHandleMsg::UpdateAuction { auction: off },
                     ))?,
                     send: vec![],
                 }
@@ -286,10 +282,13 @@
     };
 
     // check if auction exists
-    let off: Auction = deps.querier.query_wasm_smart(
-        auction_storage_addr.clone(),
-        &StorageQueryMsg::Auction(AuctionQueryMsg::GetAuction { auction_id }),
-    )?;
+    let off: Auction = deps
+        .querier
+        .query_wasm_smart(
+            auction_storage_addr.clone(),
+            &StorageQueryMsg::Auction(AuctionQueryMsg::GetAuction { auction_id }),
+        )
+        .map_err(|_op| ContractError::AuctionNotFound {})?;
 
     // check is auction finished
     if off.end.gt(&env.block.height) {
@@ -429,6 +428,7 @@
 
     // save Auction, waiting for finished
     let off = Auction {
+        id: None,
         contract_addr,
         token_id: rcv_msg.token_id.clone(),
         asker,
@@ -450,9 +450,9 @@
     cosmos_msgs.push(
         WasmMsg::Execute {
             contract_addr: auction_storage_addr.clone(),
-            msg: to_binary(&StorageHandleMsg::Auction(AuctionHandleMsg::AddAuction {
-                auction: off,
-            }))?,
+            msg: to_binary(&StorageHandleMsg::Auction(
+                AuctionHandleMsg::UpdateAuction { auction: off },
+            ))?,
             send: vec![],
         }
         .into(),
@@ -485,10 +485,13 @@
     };
 
     // check if auction exists
-    let mut off: Auction = deps.querier.query_wasm_smart(
-        auction_storage.clone(),
-        &StorageQueryMsg::Auction(AuctionQueryMsg::GetAuction { auction_id }),
-    )?;
+    let mut off: Auction = deps
+        .querier
+        .query_wasm_smart(
+            auction_storage.clone(),
+            &StorageQueryMsg::Auction(AuctionQueryMsg::GetAuction { auction_id }),
+        )
+        .map_err(|_op| ContractError::AuctionNotFound {})?;
 
     // check if token_id is currently sold by the requesting address
     if let Some(bidder) = &off.bidder {
@@ -536,10 +539,7 @@
                 WasmMsg::Execute {
                     contract_addr: auction_storage,
                     msg: to_binary(&StorageHandleMsg::Auction(
-                        AuctionHandleMsg::UpdateAuction {
-                            id: auction_id,
-                            auction: off,
-                        },
+                        AuctionHandleMsg::UpdateAuction { auction: off },
                     ))?,
                     send: vec![],
                 }
@@ -586,10 +586,13 @@
     };
 
     // check if auction exists
-    let off: Auction = deps.querier.query_wasm_smart(
-        auction_storage_addr.clone(),
-        &StorageQueryMsg::Auction(AuctionQueryMsg::GetAuction { auction_id }),
-    )?;
+    let off: Auction = deps
+        .querier
+        .query_wasm_smart(
+            auction_storage_addr.clone(),
+            &StorageQueryMsg::Auction(AuctionQueryMsg::GetAuction { auction_id }),
+        )
+        .map_err(|_op| ContractError::AuctionNotFound {})?;
 
     let asker_addr = deps.api.human_address(&off.asker)?;
 

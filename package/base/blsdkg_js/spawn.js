const { spawn } = require('child_process');

let array = [
    'dev1',
    'dev2',
<<<<<<< HEAD
=======
    'dev3',
>>>>>>> a92d34d2
];

for (let i = 0; i < 3; i++) {
    let fileName = 'index-test.js';
    // if (i > 2) {
    //     fileName = 'index-error.js'
    // }
    const ls = spawn('node', [fileName], {
        env: Object.assign(process.env, { NODE_ENV: array[i] }),
        cwd: process.cwd()
    });

    ls.stdout.on('data', (data) => {
        console.log(`${array[i]} stdout: ${data}`);
    });
    ls.stderr.on('data', (data) => {
        console.error(`stderr: ${data}`);
    });
}<|MERGE_RESOLUTION|>--- conflicted
+++ resolved
@@ -3,10 +3,6 @@
 let array = [
     'dev1',
     'dev2',
-<<<<<<< HEAD
-=======
-    'dev3',
->>>>>>> a92d34d2
 ];
 
 for (let i = 0; i < 3; i++) {
